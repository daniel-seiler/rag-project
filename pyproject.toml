[tool.poetry]
name = "rag-project"
version = "0.1.0"
description = ""
authors = ["Daniel Seiler <seda1019@h-ka.de>"]
readme = "README.md"

[tool.poetry.dependencies]
python = "^3.10"
<<<<<<< HEAD
haystack-ai = "^2.5.1"
streamlit = "^1.38.0"
pandas = "^2.2.2"
qdrant-haystack = "^6.0.0"
ollama-haystack = "^1.0.0"
pypdf = "^5.0.0"
markdown-it-py = "^3.0.0"
mdit-plain = "^1.0.1"
sentence-transformers = "^3.1.1"
cryptography = "^43.0.1"
=======
beautifulsoup4 = "^4.12.3"
>>>>>>> f0e56a7e


[build-system]
requires = ["poetry-core"]
build-backend = "poetry.core.masonry.api"<|MERGE_RESOLUTION|>--- conflicted
+++ resolved
@@ -7,7 +7,6 @@
 
 [tool.poetry.dependencies]
 python = "^3.10"
-<<<<<<< HEAD
 haystack-ai = "^2.5.1"
 streamlit = "^1.38.0"
 pandas = "^2.2.2"
@@ -18,9 +17,7 @@
 mdit-plain = "^1.0.1"
 sentence-transformers = "^3.1.1"
 cryptography = "^43.0.1"
-=======
 beautifulsoup4 = "^4.12.3"
->>>>>>> f0e56a7e
 
 
 [build-system]
